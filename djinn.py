--- conflicted
+++ resolved
@@ -103,13 +103,7 @@
         **options: Any,
     ) -> List[discord.Embed]:
         movie_embeds: List[discord.Embed] = list()
-<<<<<<< HEAD
-        for movie in self.movie_db.random_movies(ratings=1000,
-                                                 minimum_rating=0,
-                                                 number=amount):
-=======
         for movie in self.movie_db.random_movies(**options):
->>>>>>> 8b492e95
             embed = self.format_movie_embed(movie)
             movie_embeds.append(embed)
         return movie_embeds
