#!/usr/bin/env python3

import os
import re
import gzip
import sqlite3
import requests

from abc import (ABC, abstractmethod)
from typing import (List, Optional, Tuple)
from dataclasses import dataclass


@dataclass
class Movie():
    tconst: str
    primary_title: str
    original_title: str
    is_adult: int
    year: int
    runtime: int
    genres: str
    rating: float
    votes: int

    @property
    def url(self) -> str:
        return f'https://www.imdb.com/title/{self.tconst}/'

    def poster_url(self) -> Optional[str]:
        response = requests.get(self.url)
        poster_url_pattern = r'^\s*"image":\s*"(https:\/\/.+\.jpg)",$'
        html_content = response.content.decode('utf-8')
        match = re.search(poster_url_pattern, html_content, flags=re.MULTILINE)
        return match.group(1) if match else match


@dataclass
class Table(ABC):
    cursor: sqlite3.Cursor
    connection: sqlite3.Connection
    name: str
    dataset_url: str
    schema: str

    def download(self) -> Optional[bool]:
        response = requests.get(self.dataset_url)
        with requests.get(self.dataset_url, stream=True) as response_stream:
            with open(f'{self.name}.tsv.gz', 'wb') as file:
                for chunk in response_stream.iter_content(chunk_size=8192):
                    file.write(chunk)
        return True

    def load_data_from_file(self) -> None:
        with gzip.open(f'{self.name}.tsv.gz', 'r') as file:
            skip = True
            for line in file:
                if skip:  # skip header
                    skip = False
                    continue
                yield line.decode('utf-8').strip().split('\t')

    def drop(self) -> None:
        self.cursor.execute(f'DROP TABLE IF EXISTS {self.name}')
        self.connection.commit()

    def create(self) -> None:
        self.cursor.execute(f'CREATE TABLE {self.name} {self.schema}')
        self.connection.commit()

    def cleanup(self) -> None:
        if os.path.exists(f'{self.name}.tsv.gz'):
            os.remove(f'{self.name}.tsv.gz')

    @abstractmethod
    def insert(self) -> None:
        pass


class MoviesTable(Table):
    def insert(self) -> None:
        is_movie = lambda title: title[1] == 'movie'
        for title in filter(is_movie, self.load_data_from_file()):
            self.cursor.execute(
                'INSERT INTO movies VALUES (?, ?, ?, ?, ?, ?, ?)',
                (title[0], title[2], title[3], title[4], title[5], title[7],
                 title[8]))
        self.connection.commit()


class RatingsTable(Table):
    def insert(self) -> None:
        for title in self.load_data_from_file():
            self.cursor.execute('INSERT INTO ratings VALUES (?, ?, ?)',
                                (title[0], title[1], title[2]))
        self.connection.commit()


class IMDB():
    def __init__(
        self,
        filename: str = 'resources/movies.db',
    ) -> None:
        self.connection = sqlite3.connect(filename)
        self.cursor = self.connection.cursor()
        self.tables = (
            MoviesTable(
                cursor=self.cursor,
                connection=self.connection,
                name='movies',
                dataset_url='https://datasets.imdbws.com/title.basics.tsv.gz',
                schema=
                '(tconst TEXT, primary_title TEXT, original_title TEXT, is_adult INTEGER, year INTEGER, runtime INTEGER, genres TEXT)',
            ),
            RatingsTable(
                cursor=self.cursor,
                connection=self.connection,
                name='ratings',
                dataset_url='https://datasets.imdbws.com/title.ratings.tsv.gz',
                schema='(tconst TEXT, rating REAL, votes INTEGER)',
            ),
        )

    def update(self) -> None:
        for table in self.tables:
            if table.download():
                table.drop()
                table.create()
                table.insert()
            table.cleanup()

<<<<<<< HEAD
    def random_movies(self,
                      ratings: int = 0,
                      minimum_rating: float = 0,
                      number: int = 3) -> List:
        for movie_data in self.connection.execute(
                'SELECT * FROM movies NATURAL JOIN ratings WHERE votes >= ? AND rating >= ? ORDER BY RANDOM() limit ?',
            (ratings, minimum_rating, number)):
=======
    # def random_movies(self, ratings: int = 0, minimum_rating: float = 0, number: int = 3) -> List:
    def random_movies(
            self,
            amount: int = 3,
            rating: Tuple[str, int] = ('>', 0),
            votes: Tuple[str, int] = ('>', 0),
            duration: Tuple[str, int] = ('>', 0),
            genre: str = '',
    ) -> List:
        # NOTE: rating, votes and duration must have a >, < or = on their first position
        for movie_data in self.connection.execute(
                f'''
                SELECT * FROM movies NATURAL JOIN ratings
                WHERE rating {rating[0]} ? AND votes {votes[0]} ? AND runtime {duration[0]} ? AND genres LIKE '%'||?||'%'
                ORDER BY RANDOM()
                LIMIT ?
                ''', (rating[1], votes[1], duration[1], genre, amount)):
>>>>>>> 8b492e95
            yield Movie(*movie_data)


if __name__ == '__main__':
    imdb = IMDB()
    # imdb.update()
    imdb.random_movies()<|MERGE_RESOLUTION|>--- conflicted
+++ resolved
@@ -129,16 +129,6 @@
                 table.insert()
             table.cleanup()
 
-<<<<<<< HEAD
-    def random_movies(self,
-                      ratings: int = 0,
-                      minimum_rating: float = 0,
-                      number: int = 3) -> List:
-        for movie_data in self.connection.execute(
-                'SELECT * FROM movies NATURAL JOIN ratings WHERE votes >= ? AND rating >= ? ORDER BY RANDOM() limit ?',
-            (ratings, minimum_rating, number)):
-=======
-    # def random_movies(self, ratings: int = 0, minimum_rating: float = 0, number: int = 3) -> List:
     def random_movies(
             self,
             amount: int = 3,
@@ -155,7 +145,6 @@
                 ORDER BY RANDOM()
                 LIMIT ?
                 ''', (rating[1], votes[1], duration[1], genre, amount)):
->>>>>>> 8b492e95
             yield Movie(*movie_data)
 
 
